--- conflicted
+++ resolved
@@ -477,9 +477,10 @@
     # Status reporting
     def runtime_warning(self, msg):
         logging.warn(msg)
-        res = {'type': 'runtime_warning', 'message': msg}
+        res = {"type": "runtime_warning", "message": msg}
         self.runtime_warnings.append(res)
         self.status_warnings = self.runtime_warnings + self.deprecate_warnings
+
     def deprecate(self, section, option, value=None, msg=None):
         self.deprecated[(section, option, value)] = msg
 
@@ -505,7 +506,6 @@
         self.status_settings = {}
         for (section, option), value in config.access_tracking.items():
             self.status_settings.setdefault(section, {})[option] = value
-<<<<<<< HEAD
         for (section, option, value), msg in self.deprecated.items():
             _type = "deprecated_value"
             self.warn(_type, msg, section, option, value)
@@ -519,19 +519,6 @@
             msg = f"Section '{section}' is invalid"
             self.warn(_type, msg, section)
 
-=======
-        self.deprecate_warnings = []
-        for (section, option, value), msg in self.deprecated.items():
-            if value is None:
-                res = {'type': 'deprecated_option'}
-            else:
-                res = {'type': 'deprecated_value', 'value': value}
-            res['message'] = msg
-            res['section'] = section
-            res['option'] = option
-            self.deprecate_warnings.append(res)
-        self.status_warnings = self.runtime_warnings + self.deprecate_warnings
->>>>>>> 5e280680
     def get_status(self, eventtime):
         return {
             "config": self.status_raw_config,
