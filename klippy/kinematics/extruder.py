# Code for handling printer nozzle extruders
#
# Copyright (C) 2016-2022  Kevin O'Connor <kevin@koconnor.net>
#
# This file may be distributed under the terms of the GNU GPLv3 license.
import math, logging
import stepper, chelper


class ExtruderStepper:
    def __init__(self, config):
        self.printer = config.get_printer()
        self.name = config.get_name().split()[-1]
<<<<<<< HEAD
        self.pressure_advance = self.pressure_advance_smooth_time = 0.0
        self.config_pa = config.getfloat("pressure_advance", 0.0, minval=0.0)
        self.config_smooth_time = config.getfloat(
            "pressure_advance_smooth_time", 0.040, above=0.0, maxval=0.200
        )
=======
        self.pressure_advance = self.pressure_advance_smooth_time = 0.
        self.config_pa = config.getfloat('pressure_advance', 0., minval=0.)
        self.config_smooth_time = config.getfloat(
                'pressure_advance_smooth_time', 0.040, above=0., maxval=.200)
>>>>>>> 645a1b83
        # Setup stepper
        self.stepper = stepper.PrinterStepper(config)
        ffi_main, ffi_lib = chelper.get_ffi()
        self.sk_extruder = ffi_main.gc(
            ffi_lib.extruder_stepper_alloc(), ffi_lib.free
        )
        self.stepper.set_stepper_kinematics(self.sk_extruder)
        self.motion_queue = None
        # Register commands
        self.printer.register_event_handler(
            "klippy:connect", self._handle_connect
        )
        gcode = self.printer.lookup_object("gcode")
        if self.name == "extruder":
            gcode.register_mux_command(
                "SET_PRESSURE_ADVANCE",
                "EXTRUDER",
                None,
                self.cmd_default_SET_PRESSURE_ADVANCE,
                desc=self.cmd_SET_PRESSURE_ADVANCE_help,
            )
        gcode.register_mux_command(
            "SET_PRESSURE_ADVANCE",
            "EXTRUDER",
            self.name,
            self.cmd_SET_PRESSURE_ADVANCE,
            desc=self.cmd_SET_PRESSURE_ADVANCE_help,
        )
        gcode.register_mux_command(
            "SET_EXTRUDER_ROTATION_DISTANCE",
            "EXTRUDER",
            self.name,
            self.cmd_SET_E_ROTATION_DISTANCE,
            desc=self.cmd_SET_E_ROTATION_DISTANCE_help,
        )
        gcode.register_mux_command(
            "SYNC_EXTRUDER_MOTION",
            "EXTRUDER",
            self.name,
            self.cmd_SYNC_EXTRUDER_MOTION,
            desc=self.cmd_SYNC_EXTRUDER_MOTION_help,
        )
        gcode.register_mux_command(
            "SET_EXTRUDER_STEP_DISTANCE",
            "EXTRUDER",
            self.name,
            self.cmd_SET_E_STEP_DISTANCE,
            desc=self.cmd_SET_E_STEP_DISTANCE_help,
        )
        gcode.register_mux_command(
            "SYNC_STEPPER_TO_EXTRUDER",
            "STEPPER",
            self.name,
            self.cmd_SYNC_STEPPER_TO_EXTRUDER,
            desc=self.cmd_SYNC_STEPPER_TO_EXTRUDER_help,
        )

    def _handle_connect(self):
        toolhead = self.printer.lookup_object("toolhead")
        toolhead.register_step_generator(self.stepper.generate_steps)
        self._set_pressure_advance(self.config_pa, self.config_smooth_time)
<<<<<<< HEAD

    def get_status(self, eventtime):
        return {
            "pressure_advance": self.pressure_advance,
            "smooth_time": self.pressure_advance_smooth_time,
        }

=======
    def get_status(self, eventtime):
        return {'pressure_advance': self.pressure_advance,
                'smooth_time': self.pressure_advance_smooth_time,
                'motion_queue': self.motion_queue}
>>>>>>> 645a1b83
    def find_past_position(self, print_time):
        mcu_pos = self.stepper.get_past_mcu_position(print_time)
        return self.stepper.mcu_to_commanded_position(mcu_pos)

    def sync_to_extruder(self, extruder_name):
        toolhead = self.printer.lookup_object("toolhead")
        toolhead.flush_step_generation()
        if not extruder_name:
            self.stepper.set_trapq(None)
            self.motion_queue = None
            return
        extruder = self.printer.lookup_object(extruder_name, None)
        if extruder is None or not isinstance(extruder, PrinterExtruder):
            raise self.printer.command_error(
                "'%s' is not a valid extruder." % (extruder_name,)
            )
        self.stepper.set_position([extruder.last_position, 0.0, 0.0])
        self.stepper.set_trapq(extruder.get_trapq())
<<<<<<< HEAD

=======
        self.motion_queue = extruder_name
>>>>>>> 645a1b83
    def _set_pressure_advance(self, pressure_advance, smooth_time):
        old_smooth_time = self.pressure_advance_smooth_time
        if not self.pressure_advance:
            old_smooth_time = 0.0
        new_smooth_time = smooth_time
        if not pressure_advance:
            new_smooth_time = 0.0
        toolhead = self.printer.lookup_object("toolhead")
        toolhead.note_step_generation_scan_time(
            new_smooth_time * 0.5, old_delay=old_smooth_time * 0.5
        )
        ffi_main, ffi_lib = chelper.get_ffi()
        espa = ffi_lib.extruder_set_pressure_advance
        espa(self.sk_extruder, pressure_advance, new_smooth_time)
        self.pressure_advance = pressure_advance
        self.pressure_advance_smooth_time = smooth_time

    cmd_SET_PRESSURE_ADVANCE_help = "Set pressure advance parameters"

    def cmd_default_SET_PRESSURE_ADVANCE(self, gcmd):
        extruder = self.printer.lookup_object("toolhead").get_extruder()
        if extruder.extruder_stepper is None:
            raise gcmd.error("Active extruder does not have a stepper")
        strapq = extruder.extruder_stepper.stepper.get_trapq()
        if strapq is not extruder.get_trapq():
            raise gcmd.error("Unable to infer active extruder stepper")
        extruder.extruder_stepper.cmd_SET_PRESSURE_ADVANCE(gcmd)

    def cmd_SET_PRESSURE_ADVANCE(self, gcmd):
        pressure_advance = gcmd.get_float(
            "ADVANCE", self.pressure_advance, minval=0.0
        )
        smooth_time = gcmd.get_float(
            "SMOOTH_TIME",
            self.pressure_advance_smooth_time,
            minval=0.0,
            maxval=0.200,
        )
        self._set_pressure_advance(pressure_advance, smooth_time)
        msg = (
            "pressure_advance: %.6f\n"
            "pressure_advance_smooth_time: %.6f"
            % (pressure_advance, smooth_time)
        )
        self.printer.set_rollover_info(self.name, "%s: %s" % (self.name, msg))
        gcmd.respond_info(msg, log=False)

    cmd_SET_E_ROTATION_DISTANCE_help = "Set extruder rotation distance"

    def cmd_SET_E_ROTATION_DISTANCE(self, gcmd):
        rotation_dist = gcmd.get_float("DISTANCE", None)
        if rotation_dist is not None:
            if not rotation_dist:
                raise gcmd.error("Rotation distance can not be zero")
            invert_dir, orig_invert_dir = self.stepper.get_dir_inverted()
            next_invert_dir = orig_invert_dir
            if rotation_dist < 0.0:
                next_invert_dir = not orig_invert_dir
                rotation_dist = -rotation_dist
            toolhead = self.printer.lookup_object("toolhead")
            toolhead.flush_step_generation()
            self.stepper.set_rotation_distance(rotation_dist)
            self.stepper.set_dir_inverted(next_invert_dir)
        else:
            rotation_dist, spr = self.stepper.get_rotation_distance()
        invert_dir, orig_invert_dir = self.stepper.get_dir_inverted()
        if invert_dir != orig_invert_dir:
            rotation_dist = -rotation_dist
        gcmd.respond_info(
            "Extruder '%s' rotation distance set to %0.6f"
            % (self.name, rotation_dist)
        )

    cmd_SYNC_EXTRUDER_MOTION_help = "Set extruder stepper motion queue"

    def cmd_SYNC_EXTRUDER_MOTION(self, gcmd):
        ename = gcmd.get("MOTION_QUEUE")
        self.sync_to_extruder(ename)
<<<<<<< HEAD
        gcmd.respond_info("Extruder stepper now syncing with '%s'" % (ename,))

=======
        gcmd.respond_info("Extruder '%s' now syncing with '%s'"
                          % (self.name, ename))
>>>>>>> 645a1b83
    cmd_SET_E_STEP_DISTANCE_help = "Set extruder step distance"

    def cmd_SET_E_STEP_DISTANCE(self, gcmd):
        step_dist = gcmd.get_float("DISTANCE", None, above=0.0)
        if step_dist is not None:
            toolhead = self.printer.lookup_object("toolhead")
            toolhead.flush_step_generation()
            rd, steps_per_rotation = self.stepper.get_rotation_distance()
            self.stepper.set_rotation_distance(step_dist * steps_per_rotation)
        else:
            step_dist = self.stepper.get_step_dist()
        gcmd.respond_info(
            "Extruder '%s' step distance set to %0.6f" % (self.name, step_dist)
        )

    cmd_SYNC_STEPPER_TO_EXTRUDER_help = "Set extruder stepper"

    def cmd_SYNC_STEPPER_TO_EXTRUDER(self, gcmd):
        ename = gcmd.get("EXTRUDER")
        self.sync_to_extruder(ename)
        gcmd.respond_info("Extruder '%s' now syncing with '%s'"
                          % (self.name, ename))


# Tracking for hotend heater, extrusion motion queue, and extruder stepper
class PrinterExtruder:
    def __init__(self, config, extruder_num):
        self.printer = config.get_printer()
        self.name = config.get_name()
        self.last_position = 0.0
        # Setup hotend heater
        shared_heater = config.get("shared_heater", None)
        pheaters = self.printer.load_object(config, "heaters")
        gcode_id = "T%d" % (extruder_num,)
        if shared_heater is None:
            self.heater = pheaters.setup_heater(config, gcode_id)
        else:
            config.deprecate("shared_heater")
            self.heater = pheaters.lookup_heater(shared_heater)
        # Setup kinematic checks
        self.nozzle_diameter = config.getfloat("nozzle_diameter", above=0.0)
        filament_diameter = config.getfloat(
            "filament_diameter", minval=self.nozzle_diameter
        )
        self.filament_area = math.pi * (filament_diameter * 0.5) ** 2
        def_max_cross_section = 4.0 * self.nozzle_diameter**2
        def_max_extrude_ratio = def_max_cross_section / self.filament_area
        max_cross_section = config.getfloat(
            "max_extrude_cross_section", def_max_cross_section, above=0.0
        )
        self.max_extrude_ratio = max_cross_section / self.filament_area
        logging.info("Extruder max_extrude_ratio=%.6f", self.max_extrude_ratio)
        toolhead = self.printer.lookup_object("toolhead")
        max_velocity, max_accel = toolhead.get_max_velocity()
        self.max_e_velocity = config.getfloat(
            "max_extrude_only_velocity",
            max_velocity * def_max_extrude_ratio,
            above=0.0,
        )
        self.max_e_accel = config.getfloat(
            "max_extrude_only_accel",
            max_accel * def_max_extrude_ratio,
            above=0.0,
        )
        self.max_e_dist = config.getfloat(
            "max_extrude_only_distance", 50.0, minval=0.0
        )
        self.instant_corner_v = config.getfloat(
            "instantaneous_corner_velocity", 1.0, minval=0.0
        )
        # Setup extruder trapq (trapezoidal motion queue)
        ffi_main, ffi_lib = chelper.get_ffi()
        self.trapq = ffi_main.gc(ffi_lib.trapq_alloc(), ffi_lib.trapq_free)
        self.trapq_append = ffi_lib.trapq_append
        self.trapq_finalize_moves = ffi_lib.trapq_finalize_moves
        # Setup extruder stepper
        self.extruder_stepper = None
        if (
            config.get("step_pin", None) is not None
            or config.get("dir_pin", None) is not None
            or config.get("rotation_distance", None) is not None
        ):
            self.extruder_stepper = ExtruderStepper(config)
            self.extruder_stepper.stepper.set_trapq(self.trapq)
        # Register commands
        gcode = self.printer.lookup_object("gcode")
        if self.name == "extruder":
            toolhead.set_extruder(self, 0.0)
            gcode.register_command("M104", self.cmd_M104)
            gcode.register_command("M109", self.cmd_M109)
        gcode.register_mux_command(
            "ACTIVATE_EXTRUDER",
            "EXTRUDER",
            self.name,
            self.cmd_ACTIVATE_EXTRUDER,
            desc=self.cmd_ACTIVATE_EXTRUDER_help,
        )

    def update_move_time(self, flush_time):
        self.trapq_finalize_moves(self.trapq, flush_time)

    def get_status(self, eventtime):
        sts = self.heater.get_status(eventtime)
        sts["can_extrude"] = self.heater.can_extrude
        if self.extruder_stepper is not None:
            sts.update(self.extruder_stepper.get_status(eventtime))
        return sts

    def get_name(self):
        return self.name

    def get_heater(self):
        return self.heater

    def get_trapq(self):
        return self.trapq

    def stats(self, eventtime):
        return self.heater.stats(eventtime)

    def check_move(self, move):
        axis_r = move.axes_r[3]
        if not self.heater.can_extrude:
            raise self.printer.command_error(
                "Extrude below minimum temp\n"
                "See the 'min_extrude_temp' config option for details"
            )
        if (not move.axes_d[0] and not move.axes_d[1]) or axis_r < 0.0:
            # Extrude only move (or retraction move) - limit accel and velocity
            if abs(move.axes_d[3]) > self.max_e_dist:
                raise self.printer.command_error(
                    "Extrude only move too long (%.3fmm vs %.3fmm)\n"
                    "See the 'max_extrude_only_distance' config"
                    " option for details" % (move.axes_d[3], self.max_e_dist)
                )
            inv_extrude_r = 1.0 / abs(axis_r)
            move.limit_speed(
                self.max_e_velocity * inv_extrude_r,
                self.max_e_accel * inv_extrude_r,
            )
        elif axis_r > self.max_extrude_ratio:
            if move.axes_d[3] <= self.nozzle_diameter * self.max_extrude_ratio:
                # Permit extrusion if amount extruded is tiny
                return
            area = axis_r * self.filament_area
            logging.debug(
                "Overextrude: %s vs %s (area=%.3f dist=%.3f)",
                axis_r,
                self.max_extrude_ratio,
                area,
                move.move_d,
            )
            raise self.printer.command_error(
                "Move exceeds maximum extrusion (%.3fmm^2 vs %.3fmm^2)\n"
                "See the 'max_extrude_cross_section' config option for details"
                % (area, self.max_extrude_ratio * self.filament_area)
            )

    def calc_junction(self, prev_move, move):
        diff_r = move.axes_r[3] - prev_move.axes_r[3]
        if diff_r:
            return (self.instant_corner_v / abs(diff_r)) ** 2
        return move.max_cruise_v2

    def move(self, print_time, move):
        axis_r = move.axes_r[3]
        accel = move.accel * axis_r
        start_v = move.start_v * axis_r
        cruise_v = move.cruise_v * axis_r
        can_pressure_advance = False
        if axis_r > 0.0 and (move.axes_d[0] or move.axes_d[1]):
            can_pressure_advance = True
        # Queue movement (x is extruder movement, y is pressure advance flag)
        self.trapq_append(
            self.trapq,
            print_time,
            move.accel_t,
            move.cruise_t,
            move.decel_t,
            move.start_pos[3],
            0.0,
            0.0,
            1.0,
            can_pressure_advance,
            0.0,
            start_v,
            cruise_v,
            accel,
        )
        self.last_position = move.end_pos[3]

    def find_past_position(self, print_time):
        if self.extruder_stepper is None:
            return 0.0
        return self.extruder_stepper.find_past_position(print_time)

    def cmd_M104(self, gcmd, wait=False):
        # Set Extruder Temperature
        temp = gcmd.get_float("S", 0.0)
        index = gcmd.get_int("T", None, minval=0)
        if index is not None:
            section = "extruder"
            if index:
                section = "extruder%d" % (index,)
            extruder = self.printer.lookup_object(section, None)
            if extruder is None:
                if temp <= 0.0:
                    return
                raise gcmd.error("Extruder not configured")
        else:
            extruder = self.printer.lookup_object("toolhead").get_extruder()
        pheaters = self.printer.lookup_object("heaters")
        pheaters.set_temperature(extruder.get_heater(), temp, wait)

    def cmd_M109(self, gcmd):
        # Set Extruder Temperature and Wait
        self.cmd_M104(gcmd, wait=True)

    cmd_ACTIVATE_EXTRUDER_help = "Change the active extruder"

    def cmd_ACTIVATE_EXTRUDER(self, gcmd):
        toolhead = self.printer.lookup_object("toolhead")
        if toolhead.get_extruder() is self:
            gcmd.respond_info("Extruder %s already active" % (self.name,))
            return
        gcmd.respond_info("Activating extruder %s" % (self.name,))
        toolhead.flush_step_generation()
        toolhead.set_extruder(self, self.last_position)
        self.printer.send_event("extruder:activate_extruder")


# Dummy extruder class used when a printer has no extruder at all
class DummyExtruder:
    def __init__(self, printer):
        self.printer = printer

    def update_move_time(self, flush_time):
        pass

    def check_move(self, move):
        raise move.move_error("Extrude when no extruder present")

    def find_past_position(self, print_time):
        return 0.0

    def calc_junction(self, prev_move, move):
        return move.max_cruise_v2

    def get_name(self):
        return ""

    def get_heater(self):
        raise self.printer.command_error("Extruder not configured")

    def get_trapq(self):
        raise self.printer.command_error("Extruder not configured")


def add_printer_objects(config):
    printer = config.get_printer()
    for i in range(99):
        section = "extruder"
        if i:
            section = "extruder%d" % (i,)
        if not config.has_section(section):
            break
        pe = PrinterExtruder(config.getsection(section), i)
        printer.add_object(section, pe)<|MERGE_RESOLUTION|>--- conflicted
+++ resolved
@@ -11,18 +11,11 @@
     def __init__(self, config):
         self.printer = config.get_printer()
         self.name = config.get_name().split()[-1]
-<<<<<<< HEAD
         self.pressure_advance = self.pressure_advance_smooth_time = 0.0
         self.config_pa = config.getfloat("pressure_advance", 0.0, minval=0.0)
         self.config_smooth_time = config.getfloat(
             "pressure_advance_smooth_time", 0.040, above=0.0, maxval=0.200
         )
-=======
-        self.pressure_advance = self.pressure_advance_smooth_time = 0.
-        self.config_pa = config.getfloat('pressure_advance', 0., minval=0.)
-        self.config_smooth_time = config.getfloat(
-                'pressure_advance_smooth_time', 0.040, above=0., maxval=.200)
->>>>>>> 645a1b83
         # Setup stepper
         self.stepper = stepper.PrinterStepper(config)
         ffi_main, ffi_lib = chelper.get_ffi()
@@ -84,20 +77,14 @@
         toolhead = self.printer.lookup_object("toolhead")
         toolhead.register_step_generator(self.stepper.generate_steps)
         self._set_pressure_advance(self.config_pa, self.config_smooth_time)
-<<<<<<< HEAD
 
     def get_status(self, eventtime):
         return {
             "pressure_advance": self.pressure_advance,
             "smooth_time": self.pressure_advance_smooth_time,
+            "motion_queue": self.motion_queue,
         }
 
-=======
-    def get_status(self, eventtime):
-        return {'pressure_advance': self.pressure_advance,
-                'smooth_time': self.pressure_advance_smooth_time,
-                'motion_queue': self.motion_queue}
->>>>>>> 645a1b83
     def find_past_position(self, print_time):
         mcu_pos = self.stepper.get_past_mcu_position(print_time)
         return self.stepper.mcu_to_commanded_position(mcu_pos)
@@ -116,11 +103,8 @@
             )
         self.stepper.set_position([extruder.last_position, 0.0, 0.0])
         self.stepper.set_trapq(extruder.get_trapq())
-<<<<<<< HEAD
-
-=======
         self.motion_queue = extruder_name
->>>>>>> 645a1b83
+
     def _set_pressure_advance(self, pressure_advance, smooth_time):
         old_smooth_time = self.pressure_advance_smooth_time
         if not self.pressure_advance:
@@ -199,13 +183,10 @@
     def cmd_SYNC_EXTRUDER_MOTION(self, gcmd):
         ename = gcmd.get("MOTION_QUEUE")
         self.sync_to_extruder(ename)
-<<<<<<< HEAD
-        gcmd.respond_info("Extruder stepper now syncing with '%s'" % (ename,))
-
-=======
-        gcmd.respond_info("Extruder '%s' now syncing with '%s'"
-                          % (self.name, ename))
->>>>>>> 645a1b83
+        gcmd.respond_info(
+            "Extruder '%s' now syncing with '%s'" % (self.name, ename)
+        )
+
     cmd_SET_E_STEP_DISTANCE_help = "Set extruder step distance"
 
     def cmd_SET_E_STEP_DISTANCE(self, gcmd):
@@ -226,8 +207,9 @@
     def cmd_SYNC_STEPPER_TO_EXTRUDER(self, gcmd):
         ename = gcmd.get("EXTRUDER")
         self.sync_to_extruder(ename)
-        gcmd.respond_info("Extruder '%s' now syncing with '%s'"
-                          % (self.name, ename))
+        gcmd.respond_info(
+            "Extruder '%s' now syncing with '%s'" % (self.name, ename)
+        )
 
 
 # Tracking for hotend heater, extrusion motion queue, and extruder stepper
