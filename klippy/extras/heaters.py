# Tracking of PWM controlled heaters and their temperature control
#
# Copyright (C) 2016-2020  Kevin O'Connor <kevin@koconnor.net>
#
# This file may be distributed under the terms of the GNU GPLv3 license.
import os
import threading


######################################################################
# Heater
######################################################################

KELVIN_TO_CELSIUS = -273.15
MAX_HEAT_TIME = 5.0
AMBIENT_TEMP = 25.0
PID_PARAM_BASE = 255.0


class Heater:
    def __init__(self, config, sensor):
        self.printer = config.get_printer()
        self.name = config.get_name().split()[-1]
        # Setup sensor
        self.sensor = sensor
        self.min_temp = config.getfloat("min_temp", minval=KELVIN_TO_CELSIUS)
        self.max_temp = config.getfloat("max_temp", above=self.min_temp)
        self.sensor.setup_minmax(self.min_temp, self.max_temp)
        self.sensor.setup_callback(self.temperature_callback)
        self.pwm_delay = self.sensor.get_report_time_delta()
        # Setup temperature checks
        self.min_extrude_temp = config.getfloat(
            "min_extrude_temp",
            170.0,
            minval=self.min_temp,
            maxval=self.max_temp,
        )
        is_fileoutput = (
            self.printer.get_start_args().get("debugoutput") is not None
        )
        self.can_extrude = self.min_extrude_temp <= 0.0 or is_fileoutput
        self.max_power = config.getfloat(
            "max_power", 1.0, above=0.0, maxval=1.0
        )
        self.smooth_time = config.getfloat("smooth_time", 1.0, above=0.0)
        self.inv_smooth_time = 1.0 / self.smooth_time
        self.lock = threading.Lock()
        self.last_temp = self.smoothed_temp = self.target_temp = 0.0
        self.last_temp_time = 0.0
        # pwm caching
        self.next_pwm_time = 0.0
        self.last_pwm_value = 0.0
        # Setup control algorithm sub-class
        algos = {"watermark": ControlBangBang, "pid": ControlPID}
        algo = config.getchoice("control", algos)
        self.control = algo(self, config)
        # Setup output heater pin
        heater_pin = config.get("heater_pin")
        ppins = self.printer.lookup_object("pins")
        self.mcu_pwm = ppins.setup_pin("pwm", heater_pin)
        pwm_cycle_time = config.getfloat(
            "pwm_cycle_time", 0.100, above=0.0, maxval=self.pwm_delay
        )
        self.mcu_pwm.setup_cycle_time(pwm_cycle_time)
        self.mcu_pwm.setup_max_duration(MAX_HEAT_TIME)
        # Load additional modules
        self.printer.load_object(config, "verify_heater %s" % (self.name,))
        self.printer.load_object(config, "pid_calibrate")
        gcode = self.printer.lookup_object("gcode")
        gcode.register_mux_command(
            "SET_HEATER_TEMPERATURE",
            "HEATER",
            self.name,
            self.cmd_SET_HEATER_TEMPERATURE,
            desc=self.cmd_SET_HEATER_TEMPERATURE_help,
        )
        gcode.register_mux_command(
            "SET_HEATER_PID",
            "HEATER",
            self.name,
            self.cmd_SET_HEATER_PID,
            desc=self.cmd_SET_HEATER_PID_help,
        )

    def set_pwm(self, read_time, value):
        if self.target_temp <= 0.0:
            value = 0.0
        if (read_time < self.next_pwm_time or not self.last_pwm_value) and abs(
            value - self.last_pwm_value
        ) < 0.05:
            # No significant change in value - can suppress update
            return
        pwm_time = read_time + self.pwm_delay
        self.next_pwm_time = pwm_time + 0.75 * MAX_HEAT_TIME
        self.last_pwm_value = value
        self.mcu_pwm.set_pwm(pwm_time, value)
        # logging.debug("%s: pwm=%.3f@%.3f (from %.3f@%.3f [%.3f])",
        #              self.name, value, pwm_time,
        #              self.last_temp, self.last_temp_time, self.target_temp)

    def temperature_callback(self, read_time, temp):
        with self.lock:
            time_diff = read_time - self.last_temp_time
            self.last_temp = temp
            self.last_temp_time = read_time
            self.control.temperature_update(read_time, temp, self.target_temp)
            temp_diff = temp - self.smoothed_temp
            adj_time = min(time_diff * self.inv_smooth_time, 1.0)
            self.smoothed_temp += temp_diff * adj_time
            self.can_extrude = self.smoothed_temp >= self.min_extrude_temp
        # logging.debug("temp: %.3f %f = %f", read_time, temp)

    # External commands
    def get_pwm_delay(self):
        return self.pwm_delay

    def get_max_power(self):
        return self.max_power

    def get_smooth_time(self):
        return self.smooth_time

    def set_temp(self, degrees):
        if degrees and (degrees < self.min_temp or degrees > self.max_temp):
            raise self.printer.command_error(
                "Requested temperature (%.1f) out of range (%.1f:%.1f)"
                % (degrees, self.min_temp, self.max_temp)
            )
        with self.lock:
            self.target_temp = degrees

    def get_temp(self, eventtime):
        print_time = (
            self.mcu_pwm.get_mcu().estimated_print_time(eventtime) - 5.0
        )
        with self.lock:
            if self.last_temp_time < print_time:
                return 0.0, self.target_temp
            return self.smoothed_temp, self.target_temp

    def check_busy(self, eventtime):
        with self.lock:
            return self.control.check_busy(
                eventtime, self.smoothed_temp, self.target_temp
            )

    def set_control(self, control):
        with self.lock:
            old_control = self.control
            self.control = control
            self.target_temp = 0.0
        return old_control

    def alter_target(self, target_temp):
        if target_temp:
            target_temp = max(self.min_temp, min(self.max_temp, target_temp))
        self.target_temp = target_temp

    def stats(self, eventtime):
        with self.lock:
            target_temp = self.target_temp
            last_temp = self.last_temp
            last_pwm_value = self.last_pwm_value
        is_active = target_temp or last_temp > 50.0
        return is_active, "%s: target=%.0f temp=%.1f pwm=%.3f" % (
            self.name,
            target_temp,
            last_temp,
            last_pwm_value,
        )

    def get_status(self, eventtime):
        with self.lock:
            target_temp = self.target_temp
            smoothed_temp = self.smoothed_temp
            last_pwm_value = self.last_pwm_value
        return {
            "temperature": round(smoothed_temp, 2),
            "target": target_temp,
            "power": last_pwm_value,
        }

    cmd_SET_HEATER_TEMPERATURE_help = "Sets a heater temperature"

    def cmd_SET_HEATER_TEMPERATURE(self, gcmd):
        temp = gcmd.get_float("TARGET", 0.0)
        pheaters = self.printer.lookup_object("heaters")
        pheaters.set_temperature(self, temp)

    cmd_SET_HEATER_PID_help = "Sets a heater PID parameter"

    def cmd_SET_HEATER_PID(self, gcmd):
        if not isinstance(self.control, ControlPID):
            raise gcmd.error("Not a PID controlled heater")
        kp = gcmd.get_float("KP", None)
        if kp is not None:
            self.control.Kp = kp / PID_PARAM_BASE
        ki = gcmd.get_float("KI", None)
        if ki is not None:
            self.control.Ki = ki / PID_PARAM_BASE
        kd = gcmd.get_float("KD", None)
        if kd is not None:
            self.control.Kd = kd / PID_PARAM_BASE


######################################################################
# Bang-bang control algo
######################################################################


class ControlBangBang:
    def __init__(self, heater, config):
        self.heater = heater
        self.heater_max_power = heater.get_max_power()
        self.max_delta = config.getfloat("max_delta", 2.0, above=0.0)
        self.heating = False

    def temperature_update(self, read_time, temp, target_temp):
        if self.heating and temp >= target_temp + self.max_delta:
            self.heating = False
        elif not self.heating and temp <= target_temp - self.max_delta:
            self.heating = True
        if self.heating:
            self.heater.set_pwm(read_time, self.heater_max_power)
        else:
            self.heater.set_pwm(read_time, 0.0)

    def check_busy(self, eventtime, smoothed_temp, target_temp):
        return smoothed_temp < target_temp - self.max_delta


######################################################################
# Proportional Integral Derivative (PID) control algo
######################################################################

PID_SETTLE_DELTA = 1.0
PID_SETTLE_SLOPE = 0.1


class ControlPID:
    def __init__(self, heater, config):
        self.heater = heater
        self.heater_max_power = heater.get_max_power()
        self.Kp = config.getfloat("pid_Kp") / PID_PARAM_BASE
        self.Ki = config.getfloat("pid_Ki") / PID_PARAM_BASE
        self.Kd = config.getfloat("pid_Kd") / PID_PARAM_BASE
        self.min_deriv_time = heater.get_smooth_time()
        self.temp_integ_max = 0.0
        if self.Ki:
            self.temp_integ_max = self.heater_max_power / self.Ki
        self.prev_temp = AMBIENT_TEMP
        self.prev_temp_time = 0.0
        self.prev_temp_deriv = 0.0
        self.prev_temp_integ = 0.0

    def temperature_update(self, read_time, temp, target_temp):
        time_diff = read_time - self.prev_temp_time
        # Calculate change of temperature
        temp_diff = temp - self.prev_temp
        if time_diff >= self.min_deriv_time:
            temp_deriv = temp_diff / time_diff
        else:
            temp_deriv = (
                self.prev_temp_deriv * (self.min_deriv_time - time_diff)
                + temp_diff
            ) / self.min_deriv_time
        # Calculate accumulated temperature "error"
        temp_err = target_temp - temp
        temp_integ = self.prev_temp_integ + temp_err * time_diff
        temp_integ = max(0.0, min(self.temp_integ_max, temp_integ))
        # Calculate output
        co = self.Kp * temp_err + self.Ki * temp_integ - self.Kd * temp_deriv
        # logging.debug("pid: %f@%.3f -> diff=%f deriv=%f err=%f integ=%f co=%d",
        #    temp, read_time, temp_diff, temp_deriv, temp_err, temp_integ, co)
        bounded_co = max(0.0, min(self.heater_max_power, co))
        self.heater.set_pwm(read_time, bounded_co)
        # Store state for next measurement
        self.prev_temp = temp
        self.prev_temp_time = read_time
        self.prev_temp_deriv = temp_deriv
        if co == bounded_co:
            self.prev_temp_integ = temp_integ

    def check_busy(self, eventtime, smoothed_temp, target_temp):
        temp_diff = target_temp - smoothed_temp
        return (
            abs(temp_diff) > PID_SETTLE_DELTA
            or abs(self.prev_temp_deriv) > PID_SETTLE_SLOPE
        )


######################################################################
# Sensor and heater lookup
######################################################################


class PrinterHeaters:
    def __init__(self, config):
        self.printer = config.get_printer()
        self.sensor_factories = {}
        self.heaters = {}
        self.gcode_id_to_sensor = {}
        self.available_heaters = []
        self.available_sensors = []
        self.available_monitors = []
        self.has_started = self.have_load_sensors = False
        self.printer.register_event_handler("klippy:ready", self._handle_ready)
        self.printer.register_event_handler(
            "gcode:request_restart", self.turn_off_all_heaters
        )
        # Register commands
        gcode = self.printer.lookup_object("gcode")
        gcode.register_command(
            "TURN_OFF_HEATERS",
            self.cmd_TURN_OFF_HEATERS,
            desc=self.cmd_TURN_OFF_HEATERS_help,
        )
        gcode.register_command("M105", self.cmd_M105, when_not_ready=True)
        gcode.register_command(
            "TEMPERATURE_WAIT",
            self.cmd_TEMPERATURE_WAIT,
            desc=self.cmd_TEMPERATURE_WAIT_help,
        )

    def load_config(self, config):
        self.have_load_sensors = True
        # Load default temperature sensors
        pconfig = self.printer.lookup_object("configfile")
        dir_name = os.path.dirname(__file__)
        filename = os.path.join(dir_name, "temperature_sensors.cfg")
        try:
            dconfig = pconfig.read_config(filename)
        except Exception:
            raise config.config_error("Cannot load config '%s'" % (filename,))
        for c in dconfig.get_prefix_sections(""):
            self.printer.load_object(dconfig, c.get_name())

    def add_sensor_factory(self, sensor_type, sensor_factory):
        self.sensor_factories[sensor_type] = sensor_factory

    def setup_heater(self, config, gcode_id=None):
        heater_name = config.get_name().split()[-1]
        if heater_name in self.heaters:
            raise config.error("Heater %s already registered" % (heater_name,))
        # Setup sensor
        sensor = self.setup_sensor(config)
        # Create heater
        self.heaters[heater_name] = heater = Heater(config, sensor)
        self.register_sensor(config, heater, gcode_id)
        self.available_heaters.append(config.get_name())
        return heater

    def get_all_heaters(self):
        return self.available_heaters

    def lookup_heater(self, heater_name):
        if heater_name not in self.heaters:
            raise self.printer.config_error(
                "Unknown heater '%s'" % (heater_name,)
            )
        return self.heaters[heater_name]

    def setup_sensor(self, config):
        if not self.have_load_sensors:
            self.load_config(config)
        sensor_type = config.get("sensor_type")
        if sensor_type not in self.sensor_factories:
            raise self.printer.config_error(
                "Unknown temperature sensor '%s'" % (sensor_type,)
            )
        if sensor_type == "NTC 100K beta 3950":
            config.deprecate("sensor_type", "NTC 100K beta 3950")
        return self.sensor_factories[sensor_type](config)

    def register_sensor(self, config, psensor, gcode_id=None):
        self.available_sensors.append(config.get_name())
        if gcode_id is None:
            gcode_id = config.get("gcode_id", None)
            if gcode_id is None:
                return
        if gcode_id in self.gcode_id_to_sensor:
            raise self.printer.config_error(
                "G-Code sensor id %s already registered" % (gcode_id,)
            )
        self.gcode_id_to_sensor[gcode_id] = psensor
<<<<<<< HEAD

    def get_status(self, eventtime):
        return {
            "available_heaters": self.available_heaters,
            "available_sensors": self.available_sensors,
        }

    def turn_off_all_heaters(self, print_time=0.0):
=======
    def register_monitor(self, config):
        self.available_monitors.append(config.get_name())
    def get_status(self, eventtime):
        return {'available_heaters': self.available_heaters,
                'available_sensors': self.available_sensors,
                'available_monitors': self.available_monitors}
    def turn_off_all_heaters(self, print_time=0.):
>>>>>>> ed66982b
        for heater in self.heaters.values():
            heater.set_temp(0.0)

    cmd_TURN_OFF_HEATERS_help = "Turn off all heaters"

    def cmd_TURN_OFF_HEATERS(self, gcmd):
        self.turn_off_all_heaters()

    # G-Code M105 temperature reporting
    def _handle_ready(self):
        self.has_started = True

    def _get_temp(self, eventtime):
        # Tn:XXX /YYY B:XXX /YYY
        out = []
        if self.has_started:
            for gcode_id, sensor in sorted(self.gcode_id_to_sensor.items()):
                cur, target = sensor.get_temp(eventtime)
                out.append("%s:%.1f /%.1f" % (gcode_id, cur, target))
        if not out:
            return "T:0"
        return " ".join(out)

    def cmd_M105(self, gcmd):
        # Get Extruder Temperature
        reactor = self.printer.get_reactor()
        msg = self._get_temp(reactor.monotonic())
        did_ack = gcmd.ack(msg)
        if not did_ack:
            gcmd.respond_raw(msg)

    def _wait_for_temperature(self, heater):
        # Helper to wait on heater.check_busy() and report M105 temperatures
        if self.printer.get_start_args().get("debugoutput") is not None:
            return
        toolhead = self.printer.lookup_object("toolhead")
        gcode = self.printer.lookup_object("gcode")
        reactor = self.printer.get_reactor()
        eventtime = reactor.monotonic()
        while not self.printer.is_shutdown() and heater.check_busy(eventtime):
            print_time = toolhead.get_last_move_time()
            gcode.respond_raw(self._get_temp(eventtime))
            eventtime = reactor.pause(eventtime + 1.0)

    def set_temperature(self, heater, temp, wait=False):
        toolhead = self.printer.lookup_object("toolhead")
        toolhead.register_lookahead_callback((lambda pt: None))
        heater.set_temp(temp)
        if wait and temp:
            self._wait_for_temperature(heater)

    cmd_TEMPERATURE_WAIT_help = "Wait for a temperature on a sensor"

    def cmd_TEMPERATURE_WAIT(self, gcmd):
        sensor_name = gcmd.get("SENSOR")
        if sensor_name not in self.available_sensors:
            raise gcmd.error("Unknown sensor '%s'" % (sensor_name,))
        min_temp = gcmd.get_float("MINIMUM", float("-inf"))
        max_temp = gcmd.get_float("MAXIMUM", float("inf"), above=min_temp)
        if min_temp == float("-inf") and max_temp == float("inf"):
            raise gcmd.error(
                "Error on 'TEMPERATURE_WAIT': missing MINIMUM or MAXIMUM."
            )
        if self.printer.get_start_args().get("debugoutput") is not None:
            return
        if sensor_name in self.heaters:
            sensor = self.heaters[sensor_name]
        else:
            sensor = self.printer.lookup_object(sensor_name)
        toolhead = self.printer.lookup_object("toolhead")
        reactor = self.printer.get_reactor()
        eventtime = reactor.monotonic()
        while not self.printer.is_shutdown():
            temp, target = sensor.get_temp(eventtime)
            if temp >= min_temp and temp <= max_temp:
                return
            print_time = toolhead.get_last_move_time()
            gcmd.respond_raw(self._get_temp(eventtime))
            eventtime = reactor.pause(eventtime + 1.0)


def load_config(config):
    return PrinterHeaters(config)<|MERGE_RESOLUTION|>--- conflicted
+++ resolved
@@ -383,24 +383,18 @@
                 "G-Code sensor id %s already registered" % (gcode_id,)
             )
         self.gcode_id_to_sensor[gcode_id] = psensor
-<<<<<<< HEAD
+
+    def register_monitor(self, config):
+        self.available_monitors.append(config.get_name())
 
     def get_status(self, eventtime):
         return {
             "available_heaters": self.available_heaters,
             "available_sensors": self.available_sensors,
+            "available_monitors": self.available_monitors,
         }
 
     def turn_off_all_heaters(self, print_time=0.0):
-=======
-    def register_monitor(self, config):
-        self.available_monitors.append(config.get_name())
-    def get_status(self, eventtime):
-        return {'available_heaters': self.available_heaters,
-                'available_sensors': self.available_sensors,
-                'available_monitors': self.available_monitors}
-    def turn_off_all_heaters(self, print_time=0.):
->>>>>>> ed66982b
         for heater in self.heaters.values():
             heater.set_temp(0.0)
 
