--- conflicted
+++ resolved
@@ -74,14 +74,7 @@
         mcu.register_config_callback(self._build_config)
         # Bulk sample message reading
         chip_smooth = self.data_rate * BATCH_UPDATES * 2
-<<<<<<< HEAD
-        self.clock_sync = bulk_sensor.ClockSyncRegression(mcu, chip_smooth)
-        self.clock_updater = bulk_sensor.ChipClockUpdater(
-            self.clock_sync, BYTES_PER_SAMPLE
-        )
-=======
         self.ffreader = bulk_sensor.FixedFreqReader(mcu, chip_smooth, ">hhh")
->>>>>>> 2f6e94c9
         self.last_error_count = 0
         # Process messages in batches
         self.batch_bulk = bulk_sensor.BatchBulkHelper(
@@ -106,18 +99,12 @@
             "query_mpu9250 oid=%d rest_ticks=0" % (self.oid,), on_restart=True
         )
         self.query_mpu9250_cmd = self.mcu.lookup_command(
-<<<<<<< HEAD
             "query_mpu9250 oid=%c rest_ticks=%u", cq=cmdqueue
         )
-        self.clock_updater.setup_query_command(
-            self.mcu, "query_mpu9250_status oid=%c", oid=self.oid, cq=cmdqueue
-        )
-
-=======
-            "query_mpu9250 oid=%c rest_ticks=%u", cq=cmdqueue)
-        self.ffreader.setup_query_command("query_mpu9250_status oid=%c",
-                                          oid=self.oid, cq=cmdqueue)
->>>>>>> 2f6e94c9
+        self.ffreader.setup_query_command(
+            "query_mpu9250_status oid=%c", oid=self.oid, cq=cmdqueue
+        )
+
     def read_reg(self, reg):
         params = self.i2c.i2c_read([reg], 1)
         return bytearray(params["response"])[0]
@@ -133,39 +120,6 @@
     # Measurement decoding
     def _convert_samples(self, samples):
         (x_pos, x_scale), (y_pos, y_scale), (z_pos, z_scale) = self.axes_map
-<<<<<<< HEAD
-        last_sequence = self.clock_updater.get_last_sequence()
-        time_base, chip_base, inv_freq = self.clock_sync.get_time_translation()
-        # Process every message in raw_samples
-        count = seq = 0
-        samples = [None] * (len(raw_samples) * SAMPLES_PER_BLOCK)
-        for params in raw_samples:
-            seq_diff = (params["sequence"] - last_sequence) & 0xFFFF
-            seq_diff -= (seq_diff & 0x8000) << 1
-            seq = last_sequence + seq_diff
-            d = bytearray(params["data"])
-            msg_cdiff = seq * SAMPLES_PER_BLOCK - chip_base
-
-            for i in range(len(d) // BYTES_PER_SAMPLE):
-                d_xyz = d[i * BYTES_PER_SAMPLE : (i + 1) * BYTES_PER_SAMPLE]
-                xhigh, xlow, yhigh, ylow, zhigh, zlow = d_xyz
-                # Merge and perform twos-complement
-                rx = ((xhigh << 8) | xlow) - ((xhigh & 0x80) << 9)
-                ry = ((yhigh << 8) | ylow) - ((yhigh & 0x80) << 9)
-                rz = ((zhigh << 8) | zlow) - ((zhigh & 0x80) << 9)
-
-                raw_xyz = (rx, ry, rz)
-                x = round(raw_xyz[x_pos] * x_scale, 6)
-                y = round(raw_xyz[y_pos] * y_scale, 6)
-                z = round(raw_xyz[z_pos] * z_scale, 6)
-                ptime = round(time_base + (msg_cdiff + i) * inv_freq, 6)
-                samples[count] = (ptime, x, y, z)
-                count += 1
-        self.clock_sync.set_last_chip_clock(seq * SAMPLES_PER_BLOCK + i)
-        del samples[count:]
-        return samples
-
-=======
         count = 0
         for ptime, rx, ry, rz in samples:
             raw_xyz = (rx, ry, rz)
@@ -174,7 +128,7 @@
             z = round(raw_xyz[z_pos] * z_scale, 6)
             samples[count] = (round(ptime, 6), x, y, z)
             count += 1
->>>>>>> 2f6e94c9
+
     # Start, stop, and process message batches
     def _start_measurements(self):
         # In case of miswiring, testing MPU9250 device ID prevents treating
@@ -210,12 +164,7 @@
         self.read_reg(REG_INT_STATUS)  # clear FIFO overflow flag
 
         # Start bulk reading
-<<<<<<< HEAD
-        self.bulk_queue.clear_samples()
         rest_ticks = self.mcu.seconds_to_clock(4.0 / self.data_rate)
-=======
-        rest_ticks = self.mcu.seconds_to_clock(4. / self.data_rate)
->>>>>>> 2f6e94c9
         self.query_mpu9250_cmd.send([self.oid, rest_ticks])
         self.set_reg(REG_FIFO_EN, SET_ENABLE_FIFO)
         logging.info("MPU9250 starting '%s' measurements", self.name)
@@ -237,17 +186,12 @@
         self._convert_samples(samples)
         if not samples:
             return {}
-<<<<<<< HEAD
         return {
             "data": samples,
             "errors": self.last_error_count,
-            "overflows": self.clock_updater.get_last_overflows(),
+            "overflows": self.ffreader.get_last_overflows(),
         }
 
-=======
-        return {'data': samples, 'errors': self.last_error_count,
-                'overflows': self.ffreader.get_last_overflows()}
->>>>>>> 2f6e94c9
 
 def load_config(config):
     return MPU9250(config)
